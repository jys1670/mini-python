<<<<<<< HEAD
#include "lexer.h"
#include "test_runner_p.h"

#include <iostream>

namespace parse
{
void RunOpenLexerTests(TestRunner &tr);
}

int main()
{
    try
    {
        TestRunner tr;
        parse::RunOpenLexerTests(tr);
        parse::Lexer lexer(std::cin);
        parse::Token t;
        while ((t = lexer.CurrentToken()) != parse::token_type::Eof{})
        {
            std::cout << t << std::endl;
            lexer.NextToken();
        }
    }
    catch (const std::exception &e)
    {
        std::cerr << e.what();
        return 1;
    }
=======
#include "runtime.h"
#include "test_runner_p.h"

using namespace std;

namespace runtime
{
void RunObjectHolderTests(TestRunner &tr);
void RunObjectsTests(TestRunner &tr);
} // namespace runtime

namespace
{

void TestAll()
{
    TestRunner tr;
    runtime::RunObjectHolderTests(tr);
    runtime::RunObjectsTests(tr);
}

} // namespace

int main()
{
    TestAll();

    return 0;
>>>>>>> cccc89b0
}<|MERGE_RESOLUTION|>--- conflicted
+++ resolved
@@ -1,16 +1,33 @@
-<<<<<<< HEAD
 #include "lexer.h"
 #include "test_runner_p.h"
 
 #include <iostream>
+
+using namespace std;
 
 namespace parse
 {
 void RunOpenLexerTests(TestRunner &tr);
 }
 
+namespace runtime
+{
+void RunObjectHolderTests(TestRunner &tr);
+void RunObjectsTests(TestRunner &tr);
+} // namespace runtime
+
+void TestAll()
+{
+    TestRunner tr;
+    runtime::RunObjectHolderTests(tr);
+    runtime::RunObjectsTests(tr);
+}
+
+
 int main()
 {
+    TestAll();
+
     try
     {
         TestRunner tr;
@@ -28,34 +45,4 @@
         std::cerr << e.what();
         return 1;
     }
-=======
-#include "runtime.h"
-#include "test_runner_p.h"
-
-using namespace std;
-
-namespace runtime
-{
-void RunObjectHolderTests(TestRunner &tr);
-void RunObjectsTests(TestRunner &tr);
-} // namespace runtime
-
-namespace
-{
-
-void TestAll()
-{
-    TestRunner tr;
-    runtime::RunObjectHolderTests(tr);
-    runtime::RunObjectsTests(tr);
-}
-
-} // namespace
-
-int main()
-{
-    TestAll();
-
-    return 0;
->>>>>>> cccc89b0
 }